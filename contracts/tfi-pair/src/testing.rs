--- conflicted
+++ resolved
@@ -51,13 +51,8 @@
                     }),
                 })
                 .unwrap(),
-<<<<<<< HEAD
                 funds: vec![],
-                label: "".to_string(),
-=======
-                send: vec![],
                 label: "uLP liquidity token".to_string(),
->>>>>>> 63112ae3
                 admin: None,
             }
             .into(),

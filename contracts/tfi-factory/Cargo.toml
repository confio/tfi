--- conflicted
+++ resolved
@@ -23,15 +23,9 @@
 backtraces = ["cosmwasm-std/backtraces"]
 
 [dependencies]
-<<<<<<< HEAD
-tfi = { path = "../../packages/tfi", default-features = false, version = "0.1.0"}
+tfi = { path = "../../packages/tfi", default-features = false, version = "0.1.1"}
 cosmwasm-std = "=1.0.0-beta"
 cw-storage-plus = "=0.10"
-=======
-tfi = { path = "../../packages/tfi", default-features = false, version = "0.1.1"}
-cosmwasm-std = { version = "0.16.0", features = ["iterator"] }
-cw-storage-plus = { version = "0.8.0", features = ["iterator"]}
->>>>>>> a5be916d
 schemars = "0.8.1"
 serde = { version = "1.0.103", default-features = false, features = ["derive"] }
 protobuf = { version = "2", features = ["with-bytes"] }

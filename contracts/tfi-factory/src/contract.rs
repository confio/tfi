--- conflicted
+++ resolved
@@ -107,37 +107,12 @@
     )?;
 
     let pair_name = format!("{}-{}", asset_infos[0], asset_infos[1]);
-<<<<<<< HEAD
-
-    Ok(Response {
-        attributes: vec![
-            attr("action", "create_pair"),
-            attr("pair", pair_name.clone()),
-        ],
-        messages: vec![SubMsg {
-            id: 1,
-            gas_limit: None,
-            msg: WasmMsg::Instantiate {
-                code_id: config.pair_code_id,
-                funds: vec![],
-                admin: None,
-                label: pair_name,
-                msg: to_binary(&PairInstantiateMsg {
-                    asset_infos,
-                    token_code_id: config.token_code_id,
-                })?,
-            }
-            .into(),
-            reply_on: ReplyOn::Success,
-        }],
-        ..Response::default()
-=======
     let sub_msg = SubMsg::<Empty> {
         id: 1,
         gas_limit: None,
         msg: WasmMsg::Instantiate {
             code_id: config.pair_code_id,
-            send: vec![],
+            funds: vec![],
             admin: None,
             label: pair_name.clone(),
             msg: to_binary(&PairInstantiateMsg {
@@ -149,11 +124,9 @@
         reply_on: ReplyOn::Success,
     };
     Ok(Response {
-        messages: vec![],
+        messages: vec![sub_msg],
         attributes: vec![attr("action", "create_pair"), attr("pair", pair_name)],
-        data: None,
-        submessages: vec![sub_msg],
->>>>>>> 63112ae3
+        ..Response::default()
     })
 }
 

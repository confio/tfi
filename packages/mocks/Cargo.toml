[package]
name = "tfi-mocks"
version = "0.1.1"
authors = ["Ethan Frey <ethanfrey@users.noreply.github.com>"]
edition = "2018"
description = "Mocks for tfi tests"
license = "Apache-2.0"
repository = "https://github.com/confio/tfi"
homepage = "https://tgrade.finance"

# See more keys and their definitions at https://doc.rust-lang.org/cargo/reference/manifest.html

[dependencies]
<<<<<<< HEAD
tfi = { path = "../tfi", version = "0.1.0" }
cw20 = "=0.10"
cosmwasm-storage = "=1.0.0-beta"
cosmwasm-std = "=1.0.0-beta"
=======
tfi = { path = "../tfi", version = "0.1.1" }
cw20 = { version = "0.8.0-rc1" }
cosmwasm-storage = { version = "0.16.0" }
cosmwasm-std = { version = "0.16.0" }
>>>>>>> a5be916d
schemars = "0.8.1"
serde = { version = "1.0.103", default-features = false, features = ["derive"] }<|MERGE_RESOLUTION|>--- conflicted
+++ resolved
@@ -11,16 +11,9 @@
 # See more keys and their definitions at https://doc.rust-lang.org/cargo/reference/manifest.html
 
 [dependencies]
-<<<<<<< HEAD
-tfi = { path = "../tfi", version = "0.1.0" }
+tfi = { path = "../tfi", version = "0.1.1" }
 cw20 = "=0.10"
 cosmwasm-storage = "=1.0.0-beta"
 cosmwasm-std = "=1.0.0-beta"
-=======
-tfi = { path = "../tfi", version = "0.1.1" }
-cw20 = { version = "0.8.0-rc1" }
-cosmwasm-storage = { version = "0.16.0" }
-cosmwasm-std = { version = "0.16.0" }
->>>>>>> a5be916d
 schemars = "0.8.1"
 serde = { version = "1.0.103", default-features = false, features = ["derive"] }
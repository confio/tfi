--- conflicted
+++ resolved
@@ -11,16 +11,9 @@
 # See more keys and their definitions at https://doc.rust-lang.org/cargo/reference/manifest.html
 
 [dependencies]
-<<<<<<< HEAD
-tfi = { path = "../tfi", version = "0.0.3" }
+tfi = { path = "../tfi", version = "0.0.5" }
 cw20 = { version = "0.7" }
 cosmwasm-storage = { version = "0.15.0" }
 cosmwasm-std = { version = "0.15.0" }
-=======
-tfi = { path = "../tfi", version = "0.0.5" }
-cw20 = { version = "0.6" }
-cosmwasm-storage = { version = "0.14.0" }
-cosmwasm-std = { version = "0.14.0" }
->>>>>>> 63112ae3
 schemars = "0.8.1"
 serde = { version = "1.0.103", default-features = false, features = ["derive"] }